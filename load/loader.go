package load

import (
	"fmt"
	"github.com/timescale/tsbs/pkg/targets"
	"log"
	"math/rand"
	"sync"
	"sync/atomic"
	"time"

	"github.com/spf13/pflag"
	"github.com/timescale/tsbs/load/insertstrategy"
)

const (
	// defaultBatchSize - default size of batches to be inserted
	defaultBatchSize                = 10000
	DefaultChannelCapacityFlagVal   = 0
	defaultChannelCapacityPerWorker = 5
	errDBExistsFmt                  = "database \"%s\" exists: aborting."
)

// change for more useful testing
var (
	printFn = fmt.Printf
	fatal   = log.Fatalf
)

// BenchmarkRunnerConfig contains all the configuration information required for running BenchmarkRunner.
type BenchmarkRunnerConfig struct {
	DBName          string        `yaml:"db-name" mapstructure:"db-name"`
	BatchSize       uint          `yaml:"batch-size" mapstructure:"batch-size"`
	Workers         uint          `yaml:"workers" mapstructure:"workers"`
	Limit           uint64        `yaml:"limit" mapstructure:"limit"`
	DoLoad          bool          `yaml:"do-load" mapstructure:"do-load"`
	DoCreateDB      bool          `yaml:"do-create-db" mapstructure:"do-create-db"`
	DoAbortOnExist  bool          `yaml:"do-abort-on-exist" mapstructure:"do-abort-on-exist"`
	ReportingPeriod time.Duration `yaml:"reporting-period" mapstructure:"reporting-period"`
	HashWorkers     bool          `yaml:"hash-workers" mapstructure:"hash-workers"`
	NoFlowControl   bool          `yaml:"no-flow-control" mapstructure:"no-flow-control"`
	ChannelCapacity uint          `yaml:"channel-capacity" mapstructure:"channel-capacity"`
	InsertIntervals string        `yaml:"insert-intervals" mapstructure:"insert-intervals"`
	// deprecated, should not be used in other places other than tsbs_load_xx commands
	FileName string `yaml:"file" mapstructure:"file"`
	Seed     int64  `yaml:"seed" mapstructure:"seed"`
}

// AddToFlagSet adds command line flags needed by the BenchmarkRunnerConfig to the flag set.
func (c BenchmarkRunnerConfig) AddToFlagSet(fs *pflag.FlagSet) {
	fs.String("db-name", "benchmark", "Name of database")
	fs.Uint("batch-size", defaultBatchSize, "Number of items to batch together in a single insert")
	fs.Uint("workers", 1, "Number of parallel clients inserting")
	fs.Uint64("limit", 0, "Number of items to insert (0 = all of them).")
	fs.Bool("do-load", true, "Whether to write data. Set this flag to false to check input read speed.")
	fs.Bool("do-create-db", true, "Whether to create the database. Disable on all but one client if running on a multi client setup.")
	fs.Bool("do-abort-on-exist", false, "Whether to abort if a database with the given name already exists.")
	fs.Duration("reporting-period", 10*time.Second, "Period to report write stats")
	fs.String("file", "", "File name to read data from")
	fs.Int64("seed", 0, "PRNG seed (default: 0, which uses the current timestamp)")
	fs.String("insert-intervals", "", "Time to wait between each insert, default '' => all workers insert ASAP. '1,2' = worker 1 waits 1s between inserts, worker 2 and others wait 2s")
	fs.Bool("hash-workers", false, "Whether to consistently hash insert data to the same workers (i.e., the data for a particular host always goes to the same worker)")
}

type BenchmarkRunner interface {
	DatabaseName() string
	RunBenchmark(b targets.Benchmark)
}

// CommonBenchmarkRunner is responsible for initializing and storing common
// flags across all database systems and ultimately running a supplied Benchmark
type CommonBenchmarkRunner struct {
	BenchmarkRunnerConfig
	metricCnt      uint64
	rowCnt         uint64
	initialRand    *rand.Rand
	sleepRegulator insertstrategy.SleepRegulator
}

// GetBenchmarkRunnerWithBatchSize returns the singleton CommonBenchmarkRunner for use in a benchmark program
// with specified batch size.
func GetBenchmarkRunner(c BenchmarkRunnerConfig) BenchmarkRunner {
	loader := CommonBenchmarkRunner{}
	loader.BenchmarkRunnerConfig = c
	// If the configuration batch size is 0 use the default batch size.
	if loader.BatchSize == 0 {
		loader.BatchSize = defaultBatchSize
	}

	loader.initialRand = rand.New(rand.NewSource(loader.Seed))

	var err error
	if c.InsertIntervals == "" {
		loader.sleepRegulator = insertstrategy.NoWait()
	} else {
		loader.sleepRegulator, err = insertstrategy.NewSleepRegulator(c.InsertIntervals, int(loader.Workers), loader.initialRand)
		if err != nil {
			panic(fmt.Sprintf("could not initialize BenchmarkRunner: %v", err))
		}
	}
	if !c.NoFlowControl {
		return &loader
	}

	if c.ChannelCapacity == DefaultChannelCapacityFlagVal {
		if c.HashWorkers {
			loader.ChannelCapacity = defaultChannelCapacityPerWorker
		} else {
			loader.ChannelCapacity = c.Workers * defaultChannelCapacityPerWorker
		}
	}

	return &noFlowBenchmarkRunner{loader}
}

// DatabaseName returns the value of the --db-name flag (name of the database to store data)
func (l *CommonBenchmarkRunner) DatabaseName() string {
	return l.DBName
}

func (l *CommonBenchmarkRunner) preRun(b targets.Benchmark) (*sync.WaitGroup, *time.Time) {
	// Create required DB
	if b.GetDBCreator() != nil {
		cleanupFn := l.useDBCreator(b.GetDBCreator())
		defer cleanupFn()
	}

	if l.ReportingPeriod.Nanoseconds() > 0 {
		go l.report(l.ReportingPeriod)
	}
	wg := &sync.WaitGroup{}
	wg.Add(int(l.Workers))
	start := time.Now()
	return wg, &start
}

func (l *CommonBenchmarkRunner) postRun(wg *sync.WaitGroup, start *time.Time) {
	// Wait for all workers to finish
	wg.Wait()
	end := time.Now()
	l.summary(end.Sub(*start))
}

// RunBenchmark takes in a Benchmark b and uses it to run the load benchmark
func (l *CommonBenchmarkRunner) RunBenchmark(b targets.Benchmark) {
	wg, start := l.preRun(b)
	var numChannels, capacity uint
	if l.HashWorkers {
		numChannels = l.Workers
		capacity = 1
	} else {
		numChannels = 1
		capacity = l.Workers
	}

	channels := l.createChannels(numChannels, capacity)

	// Launch all worker processes in background
	for i := uint(0); i < l.Workers; i++ {
		go l.work(b, wg, channels[i%numChannels], i)
	}

	// Start scan process - actual data read process
	scanWithFlowControl(channels, l.BatchSize, l.Limit, b.GetDataSource(), b.GetBatchFactory(), b.GetPointIndexer(uint(len(channels))))
	// After scan process completed (no more data to come) - begin shutdown process

	// Close all communication channels to/from workers
	for _, c := range channels {
		c.close()
	}

	l.postRun(wg, start)
}

// useDBCreator handles a DBCreator by running it according to flags set by the
// user. The function returns a function that the caller should defer or run
// when the benchmark is finished
func (l *CommonBenchmarkRunner) useDBCreator(dbc targets.DBCreator) func() {
	// Empty function to 'defer' from caller
	closeFn := func() {}

	// DBCreator should still be Init'd even if -do-create-db is false since
	// it can initialize the connecting session
	dbc.Init()
	if l.DoLoad {
		switch dbcc := dbc.(type) {
		case targets.DBCreatorCloser:
			closeFn = dbcc.Close
		}

		// Check whether required DB already exists
		exists := dbc.DBExists(l.DBName)
		if exists && l.DoAbortOnExist {
			panic(fmt.Sprintf(errDBExistsFmt, l.DBName))
		}

		// Create required DB if need be
		// In case DB already exists - delete it
		if l.DoCreateDB {
			if exists {
				err := dbc.RemoveOldDB(l.DBName)
				if err != nil {
					panic(err)
				}
			}
			err := dbc.CreateDB(l.DBName)
			if err != nil {
				panic(err)
			}
		}

		switch dbcp := dbc.(type) {
<<<<<<< HEAD
		case targets.DBCreatorPost:
			err := dbcp.PostCreateDB(l.DBName)
			if err != nil {
				log.Println("could not execute PostCreateDB:" + err.Error())
=======
		case DBCreatorPost:
			err := dbcp.PostCreateDB(l.DBName)
			if err != nil {
>>>>>>> d04264b7
				panic(err)
			}
		}
	}
	return closeFn
}

// createChannels create channels from which workers would receive tasks
func (l *CommonBenchmarkRunner) createChannels(numChannels, capacity uint) []*duplexChannel {
	// Result - channels to be created
	var channels []*duplexChannel
	// Create duplex communication channels
	for i := uint(0); i < numChannels; i++ {
		channels = append(channels, newDuplexChannel(int(capacity)))
	}

	return channels
}

// work is the processing function for each worker in the loader
func (l *CommonBenchmarkRunner) work(b targets.Benchmark, wg *sync.WaitGroup, c *duplexChannel, workerNum uint) {

	// Prepare processor
	proc := b.GetProcessor()
	proc.Init(int(workerNum), l.DoLoad, l.HashWorkers)

	// Process batches coming from duplexChannel.toWorker queue
	// and send ACKs into duplexChannel.toScanner queue
	for batch := range c.toWorker {
		startedWorkAt := time.Now()
		metricCnt, rowCnt := proc.ProcessBatch(batch, l.DoLoad)
		atomic.AddUint64(&l.metricCnt, metricCnt)
		atomic.AddUint64(&l.rowCnt, rowCnt)
		c.sendToScanner()
		l.timeToSleep(workerNum, startedWorkAt)
	}

	// Close proc if necessary
	switch c := proc.(type) {
	case targets.ProcessorCloser:
		c.Close(l.DoLoad)
	}

	wg.Done()
}

func (l *CommonBenchmarkRunner) timeToSleep(workerNum uint, startedWorkAt time.Time) {
	if l.sleepRegulator != nil {
		l.sleepRegulator.Sleep(int(workerNum), startedWorkAt)
	}
}

// summary prints the summary of statistics from loading
func (l *CommonBenchmarkRunner) summary(took time.Duration) {
	metricRate := float64(l.metricCnt) / took.Seconds()
	printFn("\nSummary:\n")
	printFn("loaded %d metrics in %0.3fsec with %d workers (mean rate %0.2f metrics/sec)\n", l.metricCnt, took.Seconds(), l.Workers, metricRate)
	if l.rowCnt > 0 {
		rowRate := float64(l.rowCnt) / float64(took.Seconds())
		printFn("loaded %d rows in %0.3fsec with %d workers (mean rate %0.2f rows/sec)\n", l.rowCnt, took.Seconds(), l.Workers, rowRate)
	}
}

// report handles periodic reporting of loading stats
func (l *CommonBenchmarkRunner) report(period time.Duration) {
	start := time.Now()
	prevTime := start
	prevColCount := uint64(0)
	prevRowCount := uint64(0)

	printFn("time,per. metric/s,metric total,overall metric/s,per. row/s,row total,overall row/s\n")
	for now := range time.NewTicker(period).C {
		cCount := atomic.LoadUint64(&l.metricCnt)
		rCount := atomic.LoadUint64(&l.rowCnt)

		sinceStart := now.Sub(start)
		took := now.Sub(prevTime)
		colrate := float64(cCount-prevColCount) / float64(took.Seconds())
		overallColRate := float64(cCount) / float64(sinceStart.Seconds())
		if rCount > 0 {
			rowrate := float64(rCount-prevRowCount) / float64(took.Seconds())
			overallRowRate := float64(rCount) / float64(sinceStart.Seconds())
			printFn("%d,%0.2f,%E,%0.2f,%0.2f,%E,%0.2f\n", now.Unix(), colrate, float64(cCount), overallColRate, rowrate, float64(rCount), overallRowRate)
		} else {
			printFn("%d,%0.2f,%E,%0.2f,-,-,-\n", now.Unix(), colrate, float64(cCount), overallColRate)
		}

		prevColCount = cCount
		prevRowCount = rCount
		prevTime = now
	}
}<|MERGE_RESOLUTION|>--- conflicted
+++ resolved
@@ -2,12 +2,13 @@
 
 import (
 	"fmt"
-	"github.com/timescale/tsbs/pkg/targets"
 	"log"
 	"math/rand"
 	"sync"
 	"sync/atomic"
 	"time"
+
+	"github.com/timescale/tsbs/pkg/targets"
 
 	"github.com/spf13/pflag"
 	"github.com/timescale/tsbs/load/insertstrategy"
@@ -210,16 +211,10 @@
 		}
 
 		switch dbcp := dbc.(type) {
-<<<<<<< HEAD
 		case targets.DBCreatorPost:
 			err := dbcp.PostCreateDB(l.DBName)
 			if err != nil {
 				log.Println("could not execute PostCreateDB:" + err.Error())
-=======
-		case DBCreatorPost:
-			err := dbcp.PostCreateDB(l.DBName)
-			if err != nil {
->>>>>>> d04264b7
 				panic(err)
 			}
 		}
