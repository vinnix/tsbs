// tsbs_load_timescaledb loads a TimescaleDB instance with data from stdin.
//
// If the database exists beforehand, it will be *DROPPED*.
package main

import (
	"fmt"
	"sync"

	"github.com/blagojts/viper"
	"github.com/spf13/pflag"
	"github.com/timescale/tsbs/internal/utils"
	"github.com/timescale/tsbs/load"
	"github.com/timescale/tsbs/pkg/data/source"
	"github.com/timescale/tsbs/pkg/targets/timescaledb"
)

<<<<<<< HEAD
// Parse args:
func initProgramOptions() (*timescaledb.LoadingOptions, load.BenchmarkRunner, *load.BenchmarkRunnerConfig) {
	target := timescaledb.NewTarget()
	loaderConf := load.BenchmarkRunnerConfig{}
	loaderConf.AddToFlagSet(pflag.CommandLine)
	target.TargetSpecificFlags("", pflag.CommandLine)
=======
const (
	timeValueIdx = "TIME-VALUE"
	valueTimeIdx = "VALUE-TIME"
	pgxDriver    = "pgx"
	pqDriver     = "postgres"
)

// Program option vars:
var (
	postgresConnect string
	host            string
	user            string
	pass            string
	port            string
	connDB          string
	driver          string // postgres or pgx

	useHypertable bool
	logBatches    bool
	useJSON       bool
	inTableTag    bool
	hashWorkers   bool

	numberPartitions int
	chunkTime        time.Duration

	timeIndex           bool
	timePartitionIndex  bool
	partitionIndex      bool
	partitionOnHostname bool
	fieldIndex          string
	fieldIndexCount     int

	profileFile          string
	replicationStatsFile string

	createMetricsTable bool
	forceTextFormat    bool
	tagColumnTypes     []string
	useCopy            bool
	replicationFactor  int
)

type insertData struct {
	tags   string
	fields string
}

// Global vars
var loader *load.BenchmarkRunner

// allows for testing
var fatal = log.Fatalf

// Parse args:
func init() {
	var config load.BenchmarkRunnerConfig
	config.AddToFlagSet(pflag.CommandLine)

	pflag.String("postgres", "sslmode=disable", "PostgreSQL connection string")
	pflag.String("host", "localhost", "Hostname of TimescaleDB (PostgreSQL) instance")
	pflag.String("port", "5432", "Which port to connect to on the database host")
	pflag.String("user", "postgres", "User to connect to PostgreSQL as")
	pflag.String("pass", "", "Password for user connecting to PostgreSQL (leave blank if not password protected)")
	pflag.String("admin-db-name", user, "Database to connect to in order to create additional benchmark databases.\n"+
		"By default this is the same as the `user` (i.e., `postgres` if neither is set),\n"+
		"but sometimes a user does not have its own database.")

	pflag.Bool("log-batches", false, "Whether to time individual batches.")

	pflag.Bool("use-hypertable", true, "Whether to make the table a hypertable. Set this flag to false to check input write speed against regular PostgreSQL.")
	pflag.Bool("use-jsonb-tags", false, "Whether tags should be stored as JSONB (instead of a separate table with schema)")
	pflag.Bool("in-table-partition-tag", false, "Whether the partition key (e.g. hostname) should also be in the metrics hypertable")
	// TODO - This flag could potentially be done as a string/enum with other options besides no-hash, round-robin, etc
	pflag.Bool("hash-workers", false, "Whether to consistently hash insert data to the same workers (i.e., the data for a particular host always goes to the same worker)")

	pflag.Int("partitions", 1, "Number of partitions")
	pflag.Duration("chunk-time", 12*time.Hour, "Duration that each chunk should represent, e.g., 12h")

	pflag.BoolVar(&timeIndex, "time-index", true, "Whether to build an index on the time dimension")
	pflag.BoolVar(&timePartitionIndex, "time-partition-index", false, "Whether to build an index on the time dimension, compounded with partition")
	pflag.BoolVar(&partitionOnHostname, "partition-on-hostname", false, "Whether to create the space partition on the hostname column (instead of tags-id)")
	pflag.BoolVar(&partitionIndex, "partition-index", true, "Whether to build an index on the partition key")
	pflag.StringVar(&fieldIndex, "field-index", valueTimeIdx, "index types for tags (comma delimited)")
	pflag.IntVar(&fieldIndexCount, "field-index-count", 0, "Number of indexed fields (-1 for all)")

	pflag.String("write-profile", "", "File to output CPU/memory profile to")
	pflag.String("write-replication-stats", "", "File to output replication stats to")
	pflag.Bool("create-metrics-table", true, "Drops existing and creates new metrics table. Can be used for both regular and hypertable")

	pflag.BoolVar(&forceTextFormat, "force-text-format", false, "Send/receive data in text format")
	pflag.BoolVar(&useCopy, "use-copy", true, "Perform inserts using COPY")
	pflag.IntVar(&replicationFactor, "replication-factor", 0, "To create distributed hypertable use use replication-factor >= 1")

>>>>>>> d04264b7
	pflag.Parse()

	err := utils.SetupConfigFile()

	if err != nil {
		panic(fmt.Errorf("fatal error config file: %s", err))
	}

	if err := viper.Unmarshal(&loaderConf); err != nil {
		panic(fmt.Errorf("unable to decode config: %s", err))
	}
	opts := timescaledb.LoadingOptions{}
	opts.PostgresConnect = viper.GetString("postgres")
	opts.Host = viper.GetString("host")
	opts.Port = viper.GetString("port")
	opts.User = viper.GetString("user")
	opts.Pass = viper.GetString("pass")
	opts.ConnDB = viper.GetString("admin-db-name")
	opts.LogBatches = viper.GetBool("log-batches")

	opts.UseHypertable = viper.GetBool("use-hypertable")
	opts.UseJSON = viper.GetBool("use-jsonb-tags")
	opts.InTableTag = viper.GetBool("in-table-partition-tag")

	opts.NumberPartitions = viper.GetInt("partitions")
	opts.ChunkTime = viper.GetDuration("chunk-time")

	opts.TimeIndex = viper.GetBool("time-index")
	opts.TimePartitionIndex = viper.GetBool("time-partition-index")
	opts.PartitionIndex = viper.GetBool("partition-index")
	opts.FieldIndex = viper.GetString("field-index")
	opts.FieldIndexCount = viper.GetInt("field-index-count")

	opts.ProfileFile = viper.GetString("write-profile")
	opts.ReplicationStatsFile = viper.GetString("write-replication-stats")
	opts.CreateMetricsTable = viper.GetBool("create-metrics-table")

	opts.ForceTextFormat = viper.GetBool("force-text-format")

	loader := load.GetBenchmarkRunner(loaderConf)
	return &opts, loader, &loaderConf
}

func main() {
	opts, loader, loaderConf := initProgramOptions()

	// If specified, generate a performance profile
	if len(opts.ProfileFile) > 0 {
		go profileCPUAndMem(opts.ProfileFile)
	}

	var replicationStatsWaitGroup sync.WaitGroup
	if len(opts.ReplicationStatsFile) > 0 {
		go OutputReplicationStats(
			opts.GetConnectString(loader.DatabaseName()), opts.ReplicationStatsFile, &replicationStatsWaitGroup,
		)
	}

	benchmark, err := timescaledb.NewBenchmark(loaderConf.DBName, opts, &source.DataSourceConfig{
		Type: source.FileDataSourceType,
		File: &source.FileDataSourceConfig{Location: loaderConf.FileName},
	})
	if err != nil {
		panic(err)
	}
	loader.RunBenchmark(benchmark)

	if len(opts.ReplicationStatsFile) > 0 {
		replicationStatsWaitGroup.Wait()
	}
}<|MERGE_RESOLUTION|>--- conflicted
+++ resolved
@@ -5,7 +5,9 @@
 
 import (
 	"fmt"
+	"log"
 	"sync"
+	"time"
 
 	"github.com/blagojts/viper"
 	"github.com/spf13/pflag"
@@ -15,14 +17,6 @@
 	"github.com/timescale/tsbs/pkg/targets/timescaledb"
 )
 
-<<<<<<< HEAD
-// Parse args:
-func initProgramOptions() (*timescaledb.LoadingOptions, load.BenchmarkRunner, *load.BenchmarkRunnerConfig) {
-	target := timescaledb.NewTarget()
-	loaderConf := load.BenchmarkRunnerConfig{}
-	loaderConf.AddToFlagSet(pflag.CommandLine)
-	target.TargetSpecificFlags("", pflag.CommandLine)
-=======
 const (
 	timeValueIdx = "TIME-VALUE"
 	valueTimeIdx = "VALUE-TIME"
@@ -117,7 +111,6 @@
 	pflag.BoolVar(&useCopy, "use-copy", true, "Perform inserts using COPY")
 	pflag.IntVar(&replicationFactor, "replication-factor", 0, "To create distributed hypertable use use replication-factor >= 1")
 
->>>>>>> d04264b7
 	pflag.Parse()
 
 	err := utils.SetupConfigFile()
